/*
 * Licensed under the Apache License, Version 2.0 (the "License");
 * you may not use this file except in compliance with the License.
 * You may obtain a copy of the License at
 *
 *     http://www.apache.org/licenses/LICENSE-2.0
 *
 * Unless required by applicable law or agreed to in writing, software
 * distributed under the License is distributed on an "AS IS" BASIS,
 * WITHOUT WARRANTIES OR CONDITIONS OF ANY KIND, either express or implied.
 * See the License for the specific language governing permissions and
 * limitations under the License.
 */
package com.facebook.presto.sql.tree;

import java.util.Objects;
import java.util.Optional;

import static java.util.Locale.ENGLISH;
import static java.util.Objects.requireNonNull;

public final class Cast
        extends Expression
{
    private final Expression expression;
    private final String type;
    private final boolean safe;
    private final boolean typeOnly;

    public Cast(Expression expression, String type)
    {
        this(Optional.empty(), expression, type, false, false);
    }

    public Cast(Expression expression, String type, boolean safe)
    {
        this(Optional.empty(), expression, type, false, false);
    }

    public Cast(Expression expression, String type, boolean safe, boolean typeOnly)
    {
        this(Optional.empty(), expression, type, safe, typeOnly);
    }

    public Cast(NodeLocation location, Expression expression, String type)
    {
        this(Optional.of(location), expression, type, false, false);
    }

    public Cast(NodeLocation location, Expression expression, String type, boolean safe)
    {
        this(Optional.of(location), expression, type, safe, false);
    }

<<<<<<< HEAD
    protected Cast(Optional<NodeLocation> location, Expression expression, String type, boolean safe, boolean typeOnly)
=======
    public Cast(NodeLocation location, Expression expression, String type, boolean safe, boolean typeOnly)
    {
        this(Optional.of(location), expression, type, safe, typeOnly);
    }

    private Cast(Optional<NodeLocation> location, Expression expression, String type, boolean safe, boolean typeOnly)
>>>>>>> ad123db1
    {
        super(location);
        requireNonNull(expression, "expression is null");
        requireNonNull(type, "type is null");

        this.expression = expression;
        this.type = type.toUpperCase(ENGLISH);
        this.safe = safe;
        this.typeOnly = typeOnly;
    }
    public Expression getExpression()
    {
        return expression;
    }

    public String getType()
    {
        return type;
    }

    public boolean isSafe()
    {
        return safe;
    }

    public boolean isTypeOnly()
    {
        return typeOnly;
    }

    @Override
    public <R, C> R accept(AstVisitor<R, C> visitor, C context)
    {
        return visitor.visitCast(this, context);
    }

    @Override
    public boolean equals(Object obj)
    {
        if (this == obj) {
            return true;
        }
        if (obj == null || getClass() != obj.getClass()) {
            return false;
        }
        Cast o = (Cast) obj;
        return Objects.equals(this.expression, o.expression) &&
                Objects.equals(this.type, o.type) &&
                Objects.equals(this.safe, o.safe) &&
                Objects.equals(this.typeOnly, o.typeOnly);
    }

    @Override
    public int hashCode()
    {
        return Objects.hash(expression, type, safe, typeOnly);
    }
}<|MERGE_RESOLUTION|>--- conflicted
+++ resolved
@@ -52,16 +52,12 @@
         this(Optional.of(location), expression, type, safe, false);
     }
 
-<<<<<<< HEAD
-    protected Cast(Optional<NodeLocation> location, Expression expression, String type, boolean safe, boolean typeOnly)
-=======
     public Cast(NodeLocation location, Expression expression, String type, boolean safe, boolean typeOnly)
     {
         this(Optional.of(location), expression, type, safe, typeOnly);
     }
 
     private Cast(Optional<NodeLocation> location, Expression expression, String type, boolean safe, boolean typeOnly)
->>>>>>> ad123db1
     {
         super(location);
         requireNonNull(expression, "expression is null");
