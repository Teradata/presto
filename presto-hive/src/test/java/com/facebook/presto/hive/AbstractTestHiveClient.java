--- conflicted
+++ resolved
@@ -349,15 +349,12 @@
         insertTableDestination = new SchemaTableName(database, "presto_insert_destination");
         insertTablePartitionedDestination = new SchemaTableName(database, "presto_insert_destination_partitioned");
 
-<<<<<<< HEAD
+        List<ColumnHandle> partitionColumns = ImmutableList.of(dsColumn, fileFormatColumn, dummyColumn);
         Type shortDecimalColumnType = createDecimalType(17, 10);
         Type longDecimalColumnType = createDecimalType(38, 20);
         dummyShortDecimalColumn = new HiveColumnHandle(connectorId, "dummy_decimal_short", toHiveType(shortDecimalColumnType), shortDecimalColumnType.getTypeSignature(), -1, true);
         dummyLongDecimalColumn = new HiveColumnHandle(connectorId, "dummy_decimal_long", toHiveType(longDecimalColumnType), longDecimalColumnType.getTypeSignature(), -1, true);
 
-=======
-        List<ColumnHandle> partitionColumns = ImmutableList.of(dsColumn, fileFormatColumn, dummyColumn);
->>>>>>> 3bad4e66
         List<HivePartition> partitions = ImmutableList.<HivePartition>builder()
                 .add(new HivePartition(tablePartitionFormat,
                         TupleDomain.<HiveColumnHandle>all(),
@@ -439,15 +436,10 @@
                         TupleDomain.withColumnDomains(ImmutableMap.of(
                                 dsColumn, Domain.create(ValueSet.ofRanges(Range.equal(VARCHAR, utf8Slice("2012-12-29"))), false),
                                 fileFormatColumn, Domain.create(ValueSet.ofRanges(Range.equal(VARCHAR, utf8Slice("rcbinary"))), false),
-<<<<<<< HEAD
                                 dummyColumn, Domain.create(ValueSet.ofRanges(Range.equal(BIGINT, 4L)), false),
                                 dummyShortDecimalColumn, Domain.create(ValueSet.ofRanges(Range.equal(shortDecimalColumnType, 44000000000L)), false),
                                 dummyLongDecimalColumn, Domain.create(ValueSet.ofRanges(Range.equal(longDecimalColumnType, longDecimal("444444444444444444444"))), false)))
-                )),
-=======
-                                dummyColumn, Domain.create(ValueSet.ofRanges(Range.equal(BIGINT, 4L)), false)))
                 ))),
->>>>>>> 3bad4e66
                 ImmutableList.of());
         List<HivePartition> unpartitionedPartitions = ImmutableList.of(new HivePartition(tableUnpartitioned, TupleDomain.all()));
         unpartitionedTableLayout = new ConnectorTableLayout(new HiveTableLayoutHandle(clientId, ImmutableList.of(), unpartitionedPartitions, TupleDomain.all()));
